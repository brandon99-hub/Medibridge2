import type { Express } from "express";
import { createServer, type Server } from "http";
import { setupAuth } from "./auth";
import { storage } from "./storage";
import { insertPatientRecordSchema, insertConsentRecordSchema } from "@shared/schema";
import { registerWeb3Routes } from "./web3-routes";
import { registerSimplifiedPatientRoutes } from "./simplified-patient-routes";
import { registerSecurityTestingRoutes } from "./security-testing-routes";
import { patientLookupService } from "./patient-lookup-service";
import { emergencyConsentService } from "./emergency-consent-service"; // Import EmergencyConsentService
import { z } from "zod";
import { auditService } from "./audit-service";

// Zod schema for AuthorizedPersonnel
const authorizedPersonnelSchema = z.object({
  id: z.string(),
  name: z.string(),
  role: z.enum(['PHYSICIAN', 'SURGEON', 'EMERGENCY_DOCTOR', 'CHIEF_RESIDENT']),
  licenseNumber: z.string(),
  department: z.string(),
});

// Zod schema for NextOfKinInfo
const nextOfKinInfoSchema = z.object({
  name: z.string(),
  relationship: z.string(),
  phoneNumber: z.string(),
  email: z.string().email().optional(),
});

// Zod schema for EmergencyConsentRequest
const emergencyConsentRequestSchema = z.object({
  patientId: z.string(),
  hospitalId: z.string(),
  emergencyType: z.enum(['LIFE_THREATENING', 'UNCONSCIOUS_PATIENT', 'CRITICAL_CARE', 'SURGERY_REQUIRED', 'MENTAL_HEALTH_CRISIS']),
  medicalJustification: z.string().min(50, { message: "Medical justification must be at least 50 characters long" }),
  primaryPhysician: authorizedPersonnelSchema,
  secondaryAuthorizer: authorizedPersonnelSchema,
  nextOfKin: nextOfKinInfoSchema.optional(),
  patientContactAttempted: z.boolean(),
  requestedDurationMs: z.number().positive(),
});


export function registerRoutes(app: Express): Server {
  // Setup authentication routes
  setupAuth(app);

  // Simplified patient routes with Web3 backend, Web2 UX
  registerSimplifiedPatientRoutes(app);

  // Setup Web3 routes
  registerWeb3Routes(app);

  // Submit patient record (Hospital A)
  app.post("/api/submit_record", async (req, res, next) => {
    try {
      if (!req.isAuthenticated()) {
        return res.status(401).json({ message: "Authentication required" });
      }

      const user = req.user!;
      if (user.hospitalType !== "A") {
        return res.status(403).json({ message: "Only Hospital A can submit records" });
      }

      const validatedData = insertPatientRecordSchema.parse(req.body);
      
      // Check if a patient profile exists for this National ID
      const patientProfile = await storage.getPatientProfileByNationalId(validatedData.nationalId);
      
      // If patient profile exists, use their DID; otherwise, leave patientDID as null for traditional records
      const recordData = {
        ...validatedData,
        patientDID: patientProfile?.patientDID || null,
        recordType: patientProfile ? "web3" : "traditional",
        submittedBy: user.id,
      };
      
      const record = await storage.createPatientRecord(recordData);

      res.status(201).json({ 
        message: "Record submitted successfully", 
        recordId: record.id,
        recordType: recordData.recordType,
        patientDID: recordData.patientDID,
      });
    } catch (error) {
      next(error);
    }
  });

  // Phone-based patient lookup for Web3 (Hospital B)
  app.post("/api/patient-lookup/phone", async (req, res, next) => {
    try {
      if (!req.isAuthenticated()) {
        return res.status(401).json({ message: "Authentication required" });
      }

      const user = req.user!;
      if (user.hospitalType !== "B") {
        return res.status(403).json({ message: "Only Hospital B can perform patient lookup" });
      }

      const { phoneNumber } = req.body;
      if (!phoneNumber || typeof phoneNumber !== 'string') {
        return res.status(400).json({ message: "Phone number is required" });
      }

      const searchResult = await patientLookupService.searchByPhoneNumber(
        phoneNumber,
        user.id.toString(), // hospitalId
        user.username // staffId
      );

      res.json(searchResult);
    } catch (error) {
      next(error);
    }
  });

  // Get patient records (Hospital B)
  app.post("/api/get_records", async (req, res, next) => {
    try {
      if (!req.isAuthenticated()) {
        return res.status(401).json({ message: "Authentication required" });
      }

      const user = req.user!;
      if (user.hospitalType !== "B") {
        return res.status(403).json({ message: "Only Hospital B can retrieve records" });
      }

      const { nationalId } = z.object({ nationalId: z.string() }).parse(req.body);
      
      const records = await storage.getPatientRecordsByNationalId(nationalId);
      
      if (records.length === 0) {
        return res.status(404).json({ message: "No records found for this patient" });
      }

      // Check if patient has a Web3 profile
      const patientProfile = await storage.getPatientProfileByNationalId(nationalId);

      // Check if consent has been granted for this hospital
      const consentRecords = await storage.getConsentRecordsByPatientId(nationalId, user.id);
      const hasConsent = consentRecords.length > 0;

      // Return patient info and record count for consent modal
      res.json({
        patientName: records[0].patientName,
        nationalId: records[0].nationalId,
        recordCount: records.length,
        patientDID: patientProfile?.patientDID,
        hasWeb3Profile: !!patientProfile,
        hasConsent: hasConsent,
        records: hasConsent ? records.map(record => ({
          id: record.id,
          visitDate: record.visitDate,
          visitType: record.visitType,
          diagnosis: record.diagnosis,
          prescription: record.prescription,
          physician: record.physician,
          department: record.department,
          submittedAt: record.submittedAt,
          recordType: record.recordType,
        })) : [], // Don't return records if no consent
      });
    } catch (error) {
      next(error);
    }
  });

  // Request consent for patient records
  app.post("/api/request-consent", async (req, res, next) => {
    try {
      if (!req.isAuthenticated()) {
        return res.status(401).json({ message: "Authentication required" });
      }

      const user = req.user!;
      if (user.hospitalType !== "B") {
        return res.status(403).json({ message: "Only Hospital B can request consent" });
      }

      const { nationalId, reason } = z.object({ 
        nationalId: z.string(),
        reason: z.string().optional(),
      }).parse(req.body);

      const records = await storage.getPatientRecordsByNationalId(nationalId);
      
      if (records.length === 0) {
        return res.status(404).json({ message: "No records found for this patient" });
      }

      // Check if consent already exists - but don't block, just inform
      const existingConsent = await storage.getConsentRecordsByPatientId(nationalId, user.id);
      const hasExistingConsent = existingConsent.length > 0;

      // Create a consent request record (pending approval)
      await storage.createConsentRequest({
        patientId: nationalId,
        requestedBy: user.id,
        reason: reason || "Medical care coordination",
        status: hasExistingConsent ? "renewal" : "new",
        requestedAt: new Date(),
      });

      await auditService.logEvent({
        eventType: "CONSENT_REQUESTED",
        actorType: "HOSPITAL",
        actorId: user.id.toString(),
        targetType: "PATIENT",
        targetId: nationalId,
        action: "REQUEST_CONSENT",
        outcome: "SUCCESS",
        metadata: { 
          recordCount: records.length,
          reason: reason || "Medical care coordination",
          hospitalName: user.hospitalName,
          hasExistingConsent,
        },
        severity: "info",
      });

      res.json({ 
        message: hasExistingConsent ? 
          "Consent renewal request submitted successfully" : 
          "Consent request submitted successfully",
        patientName: records[0].patientName,
        recordCount: records.length,
        status: hasExistingConsent ? "renewal" : "new",
        hasExistingConsent,
      });
    } catch (error) {
      next(error);
    }
  });

  // Grant consent and access records
  app.post("/api/consent", async (req, res, next) => {
    try {
      if (!req.isAuthenticated()) {
        return res.status(401).json({ message: "Authentication required" });
      }

      const user = req.user!;
      const { nationalId, consentGrantedBy } = z.object({
        nationalId: z.string(),
        consentGrantedBy: z.string(),
      }).parse(req.body);

      const records = await storage.getPatientRecordsByNationalId(nationalId);
      
      if (records.length === 0) {
        return res.status(404).json({ message: "No records found for this patient" });
      }

      // Check if consent records already exist for this patient and hospital
      const existingConsents = await storage.getConsentRecordsByPatientId(nationalId, user.id);
      
      if (existingConsents.length > 0) {
        // Update existing consent records with new consent grantor
        for (const consent of existingConsents) {
          await storage.updateConsentRecord(consent.id, {
            consentGrantedBy,
            accessedAt: new Date(),
          });
        }
      } else {
        // Create new consent records for each patient record
        for (const record of records) {
          await storage.createConsentRecord({
            patientId: nationalId,
            accessedBy: user.id,
            recordId: record.id,
            consentGrantedBy,
          });
        }
      }

      // Update consent request status
      await storage.updateConsentRequestStatus(nationalId, user.id, "granted");

      await auditService.logEvent({
        eventType: "CONSENT_GRANTED",
        actorType: "HOSPITAL",
        actorId: user.id.toString(),
        targetType: "PATIENT",
        targetId: nationalId,
        action: "GRANT_CONSENT",
        outcome: "SUCCESS",
        metadata: { 
          recordCount: records.length,
          consentGrantedBy,
          hospitalName: user.hospitalName,
          updatedExisting: existingConsents.length > 0,
        },
        severity: "info",
      });

      res.json({ 
        message: existingConsents.length > 0 ? 
          "Consent renewed successfully" : 
          "Consent granted successfully",
        records: records,
        updatedExisting: existingConsents.length > 0,
      });
    } catch (error) {
      next(error);
    }
  });

  // Revoke consent
  app.post("/api/revoke-consent", async (req, res, next) => {
    try {
      if (!req.isAuthenticated()) {
        return res.status(401).json({ message: "Authentication required" });
      }

      const user = req.user!;
      const { nationalId } = z.object({
        nationalId: z.string(),
      }).parse(req.body);

      // Revoke all consent records for this patient and hospital
      await storage.revokeConsentRecords(nationalId, user.id);

      await auditService.logEvent({
        eventType: "CONSENT_REVOKED",
        actorType: "HOSPITAL",
        actorId: user.id.toString(),
        targetType: "PATIENT",
        targetId: nationalId,
        action: "REVOKE_CONSENT",
        outcome: "SUCCESS",
        metadata: { 
          hospitalName: user.hospitalName,
        },
        severity: "info",
      });

      res.json({ 
        message: "Consent revoked successfully"
      });
    } catch (error) {
      next(error);
    }
  });

  // Get Web3 patient records (Hospital B)
  app.post("/api/web3/get-records", async (req, res, next) => {
    try {
      if (!req.isAuthenticated()) {
        return res.status(401).json({ message: "Authentication required" });
      }

      const user = req.user!;
      if (user.hospitalType !== "B") {
        return res.status(403).json({ message: "Only Hospital B can retrieve Web3 records" });
      }

      const { patientDID } = z.object({ patientDID: z.string() }).parse(req.body);
      
      // Get Web3 records by DID
      const records = await storage.getPatientRecordsByDID(patientDID);
      
      if (records.length === 0) {
        return res.status(404).json({ message: "No Web3 records found for this patient" });
      }

      // Check if consent has been granted for this hospital
      const consentRecords = await storage.getConsentByPatientAndRequester(patientDID, `did:medbridge:hospital:${user.id}`);
      const hasConsent = consentRecords.some(c => c.consentGiven && !c.revokedAt);

      if (!hasConsent) {
        return res.status(403).json({ 
          message: "Patient consent required to access Web3 records",
          patientDID,
          recordCount: records.length,
          requiresConsent: true
        });
      }

      // Return full records if consent is granted
      res.json({
        patientDID,
        recordCount: records.length,
        hasConsent: true,
        records: records.map(record => ({
          id: record.id,
          visitDate: record.visitDate,
          visitType: record.visitType,
          diagnosis: record.diagnosis,
          prescription: record.prescription,
          physician: record.physician,
          department: record.department,
          submittedAt: record.submittedAt,
          recordType: record.recordType,
          ipfsHash: record.ipfsHash,
        })),
      });
    } catch (error) {
      next(error);
    }
  });

  // Register security testing routes
  registerSecurityTestingRoutes(app);

  // Emergency Consent Route
  app.post("/api/emergency/grant-consent", async (req, res, next) => {
    try {
      if (!req.isAuthenticated()) {
        // TODO: Add role check for specific medical staff authorized for emergency overrides
        return res.status(401).json({ message: "Authentication required for emergency consent." });
      }

      const validationResult = emergencyConsentRequestSchema.safeParse(req.body);
      if (!validationResult.success) {
        return res.status(400).json({ message: "Invalid request body for emergency consent.", errors: validationResult.error.format() });
      }

<<<<<<< HEAD
      // Add requestingUserId to the data passed to the service
      const requestDataWithUser = {
        ...validationResult.data,
        requestingUserId: req.user!.username, // or req.user!.id if integer ID is preferred and available
      };
=======
      const requestData = validationResult.data;
>>>>>>> 86f2dd19

      // Add the authenticated user (requesting staff member) details if needed by the service,
      // or ensure primaryPhysician/secondaryAuthorizer are from authenticated staff.
      // For now, the requestData contains these details directly.
      // It's crucial that the system verifies that primaryPhysician or secondaryAuthorizer
      // is related to the authenticated req.user if that's the desired security model.
      // The service's verifyDualAuthorization has placeholders for such checks.

<<<<<<< HEAD
      const result = await emergencyConsentService.grantEmergencyConsent(requestDataWithUser);
=======
      const result = await emergencyConsentService.grantEmergencyConsent(requestData);
>>>>>>> 86f2dd19

      if (result.success) {
        res.status(200).json(result);
      } else {
        // Log the error reason if not already handled by auditService in the service
        console.error("Emergency consent granting failed:", result.error);
        res.status(400).json({ message: result.error || "Failed to grant emergency consent.", auditTrail: result.auditTrail });
      }
    } catch (error) {
      // Catch any unexpected errors from the service or validation
      next(error);
    }
  });

  const httpServer = createServer(app);
  return httpServer;
}<|MERGE_RESOLUTION|>--- conflicted
+++ resolved
@@ -422,15 +422,12 @@
         return res.status(400).json({ message: "Invalid request body for emergency consent.", errors: validationResult.error.format() });
       }
 
-<<<<<<< HEAD
       // Add requestingUserId to the data passed to the service
       const requestDataWithUser = {
         ...validationResult.data,
         requestingUserId: req.user!.username, // or req.user!.id if integer ID is preferred and available
       };
-=======
-      const requestData = validationResult.data;
->>>>>>> 86f2dd19
+
 
       // Add the authenticated user (requesting staff member) details if needed by the service,
       // or ensure primaryPhysician/secondaryAuthorizer are from authenticated staff.
@@ -439,11 +436,9 @@
       // is related to the authenticated req.user if that's the desired security model.
       // The service's verifyDualAuthorization has placeholders for such checks.
 
-<<<<<<< HEAD
+
       const result = await emergencyConsentService.grantEmergencyConsent(requestDataWithUser);
-=======
-      const result = await emergencyConsentService.grantEmergencyConsent(requestData);
->>>>>>> 86f2dd19
+
 
       if (result.success) {
         res.status(200).json(result);
