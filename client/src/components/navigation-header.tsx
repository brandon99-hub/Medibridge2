--- conflicted
+++ resolved
@@ -3,10 +3,7 @@
 import { Button } from "@/components/ui/button";
 import { Link } from "wouter";
 import { Stethoscope, UserRound, Shield, LogOut, Globe, User as UserIcon, Settings, AlertTriangle as AlertTriangleIcon } from "lucide-react"; // Added Settings and AlertTriangleIcon
-<<<<<<< HEAD
 
-=======
->>>>>>> 86f2dd19
 interface NavigationHeaderProps {
   currentHospital: "A" | "B";
   onHospitalSwitch: (hospital: "A" | "B") => void;
@@ -62,11 +59,9 @@
               <Link href="/admin">
                 <Button variant="outline" size="sm" className="text-red-600 border-red-200 hover:bg-red-50">
                   <Settings className="h-4 w-4 mr-2" />
-<<<<<<< HEAD
+
                   Admin Dashboard
-=======
-                  Admin
->>>>>>> 86f2dd19
+
                 </Button>
               </Link>
             )}
@@ -79,12 +74,10 @@
                         Emergency Access
                     </Button>
                 </Link>
-<<<<<<< HEAD
+
             )}
 
-=======
            
->>>>>>> 86f2dd19
             <div className="flex items-center space-x-4">
               <div className="text-right">
                 <p className="text-sm font-medium text-slate-900">{user.hospitalName || user.username}</p>
