--- conflicted
+++ resolved
@@ -2,12 +2,7 @@
 import { useAuth } from "@/hooks/use-auth";
 import { Button } from "@/components/ui/button";
 import { Link } from "wouter";
-<<<<<<< HEAD
 import { Stethoscope, UserRound, Shield, LogOut, Globe, User as UserIcon, Settings, AlertTriangle as AlertTriangleIcon } from "lucide-react"; // Added Settings and AlertTriangleIcon
-=======
-import { Stethoscope, UserRound, Shield, LogOut, Globe, User as UserIcon, Settings } from "lucide-react"; // Added Settings icon
->>>>>>> b6679c6c
-
 interface NavigationHeaderProps {
   currentHospital: "A" | "B";
   onHospitalSwitch: (hospital: "A" | "B") => void;
@@ -63,16 +58,11 @@
               <Link href="/admin">
                 <Button variant="outline" size="sm" className="text-red-600 border-red-200 hover:bg-red-50">
                   <Settings className="h-4 w-4 mr-2" />
-<<<<<<< HEAD
                   Admin
-=======
-                  Admin Dashboard
->>>>>>> b6679c6c
                 </Button>
               </Link>
             )}
 
-<<<<<<< HEAD
             {/* Emergency Access Link - Visible to all authenticated staff */}
             {user && (
                  <Link href="/emergency-access">
@@ -81,10 +71,7 @@
                         Emergency Access
                     </Button>
                 </Link>
-            )}
-
-=======
->>>>>>> b6679c6c
+           
             <div className="flex items-center space-x-4">
               <div className="text-right">
                 <p className="text-sm font-medium text-slate-900">{user.hospitalName || user.username}</p>
